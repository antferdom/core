# famapy-core

FaMaPy is a Python-based AAFM framework that takes into consideration previous AAFM tool designs and enables multi-solver and multi-metamodel support for the integration of AAFM tooling on the Python ecosystem.

The main features of the framework are:
* Easy to extend by enabling the creation of new plugins following a semi-automatic generator approach.
* Support multiple variability models. Currently, it provides support for cardinality-based feature models. However, it is easy to integrate others such as attributed feature models
* Support multiple solvers. Currently, it provides support for the PySAT metasolver, which enables more than ten different solvers.
* Support multiple operations. It is developed, having in mind multi-model operations such as those depicted by Familiar  and single-model operations.


## Installation

Pypi: https://pypi.org/project/famapy/

```
pip install famapy
```

<<<<<<< HEAD
Source: https://github.com/diverso-lab/core

```
git clone https://github.com/diverso-lab/core
python setup.py install
=======
IMPORTANT NOTE: this repository not work without metamodels, you need to install some metamodels

You can take a look to the execution at:

[![asciicast](https://asciinema.org/a/366394.svg)](https://asciinema.org/a/366394)

## Execute tests

Execute test with install package:

```
pip install pytest
python -m pytest
```

Execute test with module installed:

```
pip install -e .
pytest
>>>>>>> 68f209f3
```

## Usage

### Create new plugins with the provide generator tool

FaMaPy framework provides a tools to generate structure for new plugins.

The tools is `famapy_admin.py`

You can create a new plugins with the next command:

```
famapy_admin.py --path PLUGIN_PATH NAME_PLUGIN EXTENSION_PLUGIN
# Example
famapy_admin.py --path /home/user/famapy-plugin1 plugin1 plug1
```

### Install existing plugins

The known plugins that you can install with pip are:

```
famapy-fm
famapy-sat
```

NOTE: If you have a new plugins and this plugins not appear in previous list, you can send a PR to add it.


### Command line CLI and HTTP API

With the hug python library, we have created two different endpoints:

* Command line CLI
* HTTP API

For execute the command line:

```
hug -f famapy/endpoint/diverso-lab.py -c help
# Example
hug -f famapy/endpoint/diverso-lab.py -c get_plugins
hug -f famapy/endpoint/diverso-lab.py -c get_operations_by_plugin
hug -f famapy/endpoint/diverso-lab.py -c use_operation_from_fm_file famapy.metamodels.pysat_metamodel Valid test.xml
```

For execute the HTTP API:

```
hug -f famapy/endpoint/diverso-lab.py  # mount the endpoint in port 8000
# Doc: hug generate doc in json when you access to no exist endpoint
http://localhost:8000/example/
# Example
http://localhost:8000/v1/get-plugins/
http://localhost:8000/v1/get-operations/famapy.metamodels.pysat_metamodel/
```

Extra: If you want expose your api at the world, you can use ngrok:

```
ngrok http 8000
```

### Manual operations and transformations from installed plugins

FaMaPy provides a discover to facilitate the operations with the installed plugins

IMPORTANT NOTE: this repository not work without metamodels, you need to install some metamodels

You can take a look to the execution at:

[![asciicast](https://asciinema.org/a/366394.svg)](https://asciinema.org/a/366394)



## Development

### Run tests

With the module installed, you can execute:

```
pytest
```


### Install/test metamodels

There is at the moment two separate metamodels repository:

```
git clone git@github.com:diverso-lab/fm_metamodel.git
git clone git@github.com:diverso-lab/pysat_metamodel.git
```

You can install it inside the same virtualenv environment with:

```
pip install -e .
```


### Review code quality and styles error

```
prospector
```

## Changelog

Detailed changes for each release are documented in the [release notes](https://github.com/diverso-lab/core/releases)


## Contributing

See [CONTRIBUTING.md](https://github.com/diverso-lab/core/blob/master/CONTRIBUTING.md)<|MERGE_RESOLUTION|>--- conflicted
+++ resolved
@@ -17,13 +17,12 @@
 pip install famapy
 ```
 
-<<<<<<< HEAD
 Source: https://github.com/diverso-lab/core
 
 ```
 git clone https://github.com/diverso-lab/core
 python setup.py install
-=======
+
 IMPORTANT NOTE: this repository not work without metamodels, you need to install some metamodels
 
 You can take a look to the execution at:
@@ -44,7 +43,6 @@
 ```
 pip install -e .
 pytest
->>>>>>> 68f209f3
 ```
 
 ## Usage
